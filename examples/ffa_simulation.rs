use hecs::*;
use rand::{thread_rng, Rng};
use std::io;

/*
 Simple simulation
 Spawn multiple entities. They have health, damage, position and other components.
 On every tick every entity/unit:
     1. Moves in random direction.
     2. Finds closest entity to itself.
     3. Fires at it and applies damage.
     4. Gets damaged by other entities firing at them.
     5. If health <= 0, the unit dies.
State of the simulation is displayed in the sconsole through println! functions.
*/

#[derive(Debug)]
struct Position {
    x: i32,
    y: i32,
}

#[derive(Debug)]
struct Health(i32);

#[derive(Debug)]
struct Speed(i32);

#[derive(Debug)]
struct Damage(i32);

#[derive(Debug)]
struct KillCount(i32);

fn manhattan_dist(x0: i32, x1: i32, y0: i32, y1: i32) -> i32 {
    let dx = (x0 - x1).abs();
    let dy = (y0 - y1).abs();
    dx + dy
}

fn batch_spawn_entities(world: &mut World, n: usize) {
    let mut rng = thread_rng();

    let to_spawn = (0..n).map(|_| {
        let pos = Position {
            x: rng.gen_range(-10..10),
            y: rng.gen_range(-10..10),
        };
        let s = Speed(rng.gen_range(1..5));
        let hp = Health(rng.gen_range(30..50));
        let dmg = Damage(rng.gen_range(1..10));
        let kc = KillCount(0);

        (pos, s, hp, dmg, kc)
    });

    world.spawn_batch(to_spawn);
    // We could instead call `world.spawn((pos, s, hp, dmg, kc))` for each entity, but `spawn_batch`
    // is faster.
}

fn system_integrate_motion(world: &mut World, query: &mut PreparedQuery<(&mut Position, &Speed)>) {
    let mut rng = thread_rng();

    for (id, (mut pos, s)) in query.query_mut(world) {
        let change = (rng.gen_range(-s.0..s.0), rng.gen_range(-s.0..s.0));
        pos.x += change.0;
        pos.y += change.1;
        println!("Unit {:?} moved to {:?}", id, pos);
    }
}

// In this system entities find the closest entity and fire at them
fn system_fire_at_closest(world: &mut World) {
<<<<<<< HEAD
    for (id0, (pos0, dmg0, mut kc0)) in
        &mut world.query::<With<Health, (&Position, &Damage, &mut KillCount)>>()
=======
    for (id0, (pos0, dmg0, kc0)) in
        &mut world.query::<With<(&Position, &Damage, &mut KillCount), &Health>>()
>>>>>>> c2774e4c
    {
        // Find closest:
        // Nested queries are O(n^2) and you usually want to avoid that by using some sort of
        // spatial index like a quadtree or more general BVH, which we don't bother with here since
        // it's out of scope for the example.
        let closest = world
            .query::<With<&Position, &Health>>()
            .iter()
            .filter(|(id1, _)| *id1 != id0)
            .min_by_key(|(_, pos1)| manhattan_dist(pos0.x, pos1.x, pos0.y, pos1.y))
            .map(|(entity, _pos)| entity);

        let closest = match closest {
            Some(entity) => entity,
            None => {
                println!("{:?} is the last survivor!", id0);
                return;
            }
        };

        // Deal damage:
        /*
                // Get target unit hp like this:
                let mut hp1 = world.query_one::<&mut Health>(closest_id.unwrap()).unwrap();
                let hp1 = hp1.get().unwrap();
        */

        // Or like this:
        let mut hp1 = world.get::<&mut Health>(closest).unwrap();

        // Is target unit still alive?
        if hp1.0 > 0 {
            // apply damage
            hp1.0 -= dmg0.0;
            println!(
                "Unit {:?} was damaged by {:?} for {:?} HP",
                closest, id0, dmg0.0
            );
            if hp1.0 <= 0 {
                // if this killed it, increase own killcount
                kc0.0 += 1;
                println!("Unit {:?} was killed by unit {:?}!", closest, id0);
            }
        }
    }
}

fn system_remove_dead(world: &mut World) {
    // Here we query entities with 0 or less hp and despawn them
    let mut to_remove: Vec<Entity> = Vec::new();
    for (id, hp) in &mut world.query::<&Health>() {
        if hp.0 <= 0 {
            to_remove.push(id);
        }
    }

    for entity in to_remove {
        world.despawn(entity).unwrap();
    }
}

fn print_world_state(world: &mut World) {
    println!("\nEntity stats:");
    for (id, (hp, pos, dmg, kc)) in &mut world.query::<(&Health, &Position, &Damage, &KillCount)>()
    {
        println!("ID: {:?}, {:?}, {:?}, {:?}, {:?}", id, hp, dmg, pos, kc);
    }
}

fn main() {
    let mut world = World::new();

    batch_spawn_entities(&mut world, 5);

    let mut motion_query = PreparedQuery::<(&mut Position, &Speed)>::default();

    loop {
        println!("\n'Enter' to continue simulation, '?' for entity list, 'q' to quit");

        let mut input = String::new();

        io::stdin().read_line(&mut input).unwrap();

        match input.trim() {
            "" => {
                // Run all simulation systems:
                system_integrate_motion(&mut world, &mut motion_query);
                system_fire_at_closest(&mut world);
                system_remove_dead(&mut world);
            }
            "q" => break,
            "?" => {
                print_world_state(&mut world);
            }
            _ => {}
        }
    }
}<|MERGE_RESOLUTION|>--- conflicted
+++ resolved
@@ -72,13 +72,8 @@
 
 // In this system entities find the closest entity and fire at them
 fn system_fire_at_closest(world: &mut World) {
-<<<<<<< HEAD
     for (id0, (pos0, dmg0, mut kc0)) in
-        &mut world.query::<With<Health, (&Position, &Damage, &mut KillCount)>>()
-=======
-    for (id0, (pos0, dmg0, kc0)) in
         &mut world.query::<With<(&Position, &Damage, &mut KillCount), &Health>>()
->>>>>>> c2774e4c
     {
         // Find closest:
         // Nested queries are O(n^2) and you usually want to avoid that by using some sort of
