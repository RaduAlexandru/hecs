--- conflicted
+++ resolved
@@ -69,14 +69,8 @@
             entities: Entities::default(),
             archetypes: ArchetypeSet::new(),
             bundle_to_archetype: HashMap::default(),
-<<<<<<< HEAD
-            id: ID
-                .fetch_update(Ordering::Relaxed, Ordering::Relaxed, |id| id.checked_add(1))
-                .unwrap(),
+            id,
             removed_components: HashMap::default(),
-=======
-            id,
->>>>>>> 1449450c
         }
     }
 
