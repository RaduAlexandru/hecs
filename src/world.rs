--- conflicted
+++ resolved
@@ -734,41 +734,6 @@
         // Store components to the target archetype and update metadata
         if loc.archetype != target {
             // If we actually removed any components, the entity needs to be moved into a new archetype
-<<<<<<< HEAD
-            unsafe {
-                let (source_arch, target_arch) = index2(
-                    &mut self.archetypes.archetypes,
-                    loc.archetype as usize,
-                    target as usize,
-                );
-                let target_index = target_arch.allocate(entity.id);
-                loc.archetype = target;
-                loc.index = target_index;
-                let removed_components = &mut self.removed_components;
-                if let Some(moved) =
-                    source_arch.move_to(old_index, |src, ty, size, is_added, is_mutated| {
-                        // Only move the components present in the target archetype, i.e. the non-removed ones.
-                        if let Some(dst) = target_arch.get_dynamic(ty, size, target_index) {
-                            ptr::copy_nonoverlapping(src, dst.as_ptr(), size);
-                            let state = target_arch.get_state_by_id(&ty).unwrap();
-                            *target_arch
-                                .get_added(state)
-                                .as_ptr()
-                                .add(target_index as usize) = is_added;
-                            *target_arch
-                                .get_mutated(state)
-                                .as_ptr()
-                                .add(target_index as usize) = is_mutated;
-                        } else {
-                            let removed_entities =
-                                removed_components.entry(ty).or_insert_with(Vec::new);
-                            removed_entities.push(entity);
-                        }
-                    })
-                {
-                    self.entities.meta[moved as usize].location.index = old_index;
-                }
-=======
             let (source_arch, target_arch) = index2(
                 &mut self.archetypes.archetypes,
                 loc.archetype as usize,
@@ -777,16 +742,29 @@
             let target_index = unsafe { target_arch.allocate(entity.id) };
             loc.archetype = target;
             loc.index = target_index;
+            let removed_components = &mut self.removed_components;
             if let Some(moved) = unsafe {
-                source_arch.move_to(old_index, |src, ty, size| {
+                source_arch.move_to(old_index, |src, ty, size, is_added, is_mutated| {
                     // Only move the components present in the target archetype, i.e. the non-removed ones.
                     if let Some(dst) = target_arch.get_dynamic(ty, size, target_index) {
                         ptr::copy_nonoverlapping(src, dst.as_ptr(), size);
+                        let state = target_arch.get_state_by_id(&ty).unwrap();
+                        *target_arch
+                            .get_added(state)
+                            .as_ptr()
+                            .add(target_index as usize) = is_added;
+                        *target_arch
+                            .get_mutated(state)
+                            .as_ptr()
+                            .add(target_index as usize) = is_mutated;
+                    } else {
+                        let removed_entities =
+                            removed_components.entry(ty).or_insert_with(Vec::new);
+                        removed_entities.push(entity);
                     }
                 })
             } {
                 self.entities.meta[moved as usize].location.index = old_index;
->>>>>>> 80929908
             }
         }
 
