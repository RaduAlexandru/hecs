// Copyright 2019 Google LLC
//
// Licensed under the Apache License, Version 2.0, <LICENSE-APACHE or
// http://apache.org/licenses/LICENSE-2.0> or the MIT license <LICENSE-MIT or
// http://opensource.org/licenses/MIT>, at your option. This file may not be
// copied, modified, or distributed except according to those terms.

use crate::alloc::{vec, vec::Vec};
use core::any::TypeId;
use core::borrow::Borrow;
use core::convert::TryFrom;
use core::hash::{BuildHasherDefault, Hasher};
use core::marker::PhantomData;
use spin::Mutex;

use core::{fmt, ptr};

#[cfg(feature = "std")]
use std::error::Error;

use hashbrown::{HashMap, HashSet};

use crate::alloc::boxed::Box;
use crate::archetype::{Archetype, TypeIdMap, TypeInfo};
use crate::entities::{Entities, EntityMeta, Location, ReserveEntitiesIterator};
use crate::{
    Bundle, Column, ColumnBatch, ColumnMut, DynamicBundle, Entity, EntityRef, Fetch,
    MissingComponent, NoSuchEntity, Query, QueryBorrow, QueryItem, QueryMut, QueryOne, Ref, RefMut,
};

/// An unordered collection of entities, each having any number of distinctly typed components
///
/// Similar to `HashMap<Entity, Vec<Box<dyn Any>>>` where each `Vec` never contains two of the same
/// type, but far more efficient to traverse.
///
/// The components of entities who have the same set of component types are stored in contiguous
/// runs, allowing for extremely fast, cache-friendly iteration.
///
/// There is a maximum number of unique entity IDs, which means that there is a maximum number of live
/// entities. When old entities are despawned, their IDs will be reused on a future entity, and
/// old `Entity` values with that ID will be invalidated.
///
/// ### Collisions
///
/// If an entity is despawned and its `Entity` handle is preserved over the course of billions of
/// following spawns and despawns, that handle may, in rare circumstances, collide with a
/// newly-allocated `Entity` handle. Very long-lived applications should therefore limit the period
/// over which they may retain handles of despawned entities.
pub struct World {
    entities: Entities,
    archetypes: ArchetypeSet,
    /// Maps statically-typed bundle types to archetypes
    bundle_to_archetype: TypeIdMap<u32>,
    /// Maps source archetype and static bundle types to the archetype that an entity is moved to
    /// after inserting the components from that bundle.
    insert_edges: IndexTypeIdMap<InsertTarget>,
    /// Maps source archetype and static bundle types to the archetype that an entity is moved to
    /// after removing the components from that bundle.
    remove_edges: IndexTypeIdMap<u32>,
    id: u64,
    removed_components: HashMap<TypeId, Vec<Entity>>,
}

impl World {
    /// Create an empty world
    pub fn new() -> Self {
        // AtomicU64 is unsupported on 32-bit MIPS and PPC architectures
        // For compatibility, use Mutex<u64>
        static ID: Mutex<u64> = Mutex::new(1);
        let id = {
            let mut id = ID.lock();
            let next = id.checked_add(1).unwrap();
            *id = next;
            next
        };
        Self {
            entities: Entities::default(),
            archetypes: ArchetypeSet::new(),
            bundle_to_archetype: HashMap::default(),
            insert_edges: HashMap::default(),
            remove_edges: HashMap::default(),
            id,
            removed_components: HashMap::default(),
        }
    }

    /// Create an entity with certain components
    ///
    /// Returns the ID of the newly created entity.
    ///
    /// Arguments can be tuples, structs annotated with [`#[derive(Bundle)]`](macro@Bundle), or the
    /// result of calling [`build`](crate::EntityBuilder::build) on an
    /// [`EntityBuilder`](crate::EntityBuilder), which is useful if the set of components isn't
    /// statically known. To spawn an entity with only one component, use a one-element tuple like
    /// `(x,)`.
    ///
    /// Any type that satisfies `Send + Sync + 'static` can be used as a component.
    ///
    /// # Example
    /// ```
    /// # use hecs::*;
    /// let mut world = World::new();
    /// let a = world.spawn((123, "abc"));
    /// let b = world.spawn((456, true));
    /// ```
    pub fn spawn(&mut self, components: impl DynamicBundle) -> Entity {
        // Ensure all entity allocations are accounted for so `self.entities` can realloc if
        // necessary
        self.flush();

        let entity = self.entities.alloc();

        self.spawn_inner(entity, components);

        entity
    }

    /// Create an entity with certain components and a specific [`Entity`] handle.
    ///
    /// See [`spawn`](Self::spawn).
    ///
    /// Despawns any existing entity with the same [`Entity::id`].
    ///
    /// Useful for easy handle-preserving deserialization. Be cautious resurrecting old `Entity`
    /// handles in already-populated worlds as it vastly increases the likelihood of collisions.
    ///
    /// # Example
    /// ```
    /// # use hecs::*;
    /// let mut world = World::new();
    /// let a = world.spawn((123, "abc"));
    /// let b = world.spawn((456, true));
    /// world.despawn(a);
    /// assert!(!world.contains(a));
    /// // all previous Entity values pointing to 'a' will be live again, instead pointing to the new entity.
    /// world.spawn_at(a, (789, "ABC"));
    /// assert!(world.contains(a));
    /// ```
    pub fn spawn_at(&mut self, handle: Entity, components: impl DynamicBundle) {
        // Ensure all entity allocations are accounted for so `self.entities` can realloc if
        // necessary
        self.flush();

        let loc = self.entities.alloc_at(handle);
        if let Some(loc) = loc {
            if let Some(moved) = unsafe {
                self.archetypes.archetypes[loc.archetype as usize].remove(loc.index, true)
            } {
                self.entities.meta[moved as usize].location.index = loc.index;
            }
        }

        self.spawn_inner(handle, components);
    }

    fn spawn_inner(&mut self, entity: Entity, components: impl DynamicBundle) {
        let archetype_id = match components.key() {
            Some(k) => {
                let archetypes = &mut self.archetypes;
                *self.bundle_to_archetype.entry(k).or_insert_with(|| {
                    components.with_ids(|ids| archetypes.get(ids, &|| components.type_info()))
                })
            }
            None => components.with_ids(|ids| self.archetypes.get(ids, &|| components.type_info())),
        };

        let archetype = &mut self.archetypes.archetypes[archetype_id as usize];
        unsafe {
            let index = archetype.allocate(entity.id);
            components.put(|ptr, ty| {
                archetype.put_dynamic(ptr, ty.id(), ty.layout().size(), index, true, false);
            });
            self.entities.meta[entity.id as usize].location = Location {
                archetype: archetype_id,
                index,
            };
        }
    }

    /// Efficiently spawn a large number of entities with the same statically-typed components
    ///
    /// Faster than calling [`spawn`](Self::spawn) repeatedly with the same components, but requires
    /// that component types are known at compile time.
    ///
    /// # Example
    /// ```
    /// # use hecs::*;
    /// let mut world = World::new();
    /// let entities = world.spawn_batch((0..1_000).map(|i| (i, "abc"))).collect::<Vec<_>>();
    /// for i in 0..1_000 {
    ///     assert_eq!(*world.get::<i32>(entities[i]).unwrap(), i as i32);
    /// }
    /// ```
    pub fn spawn_batch<I>(&mut self, iter: I) -> SpawnBatchIter<'_, I::IntoIter>
    where
        I: IntoIterator,
        I::Item: Bundle + 'static,
    {
        // Ensure all entity allocations are accounted for so `self.entities` can realloc if
        // necessary
        self.flush();

        let iter = iter.into_iter();
        let (lower, upper) = iter.size_hint();
        let archetype_id = self.reserve_inner::<I::Item>(
            u32::try_from(upper.unwrap_or(lower)).expect("iterator too large"),
        );

        SpawnBatchIter {
            inner: iter,
            entities: &mut self.entities,
            archetype_id,
            archetype: &mut self.archetypes.archetypes[archetype_id as usize],
        }
    }

    /// Super-efficiently spawn the contents of a [`ColumnBatch`]
    ///
    /// The fastest, but most specialized, way to spawn large numbers of entities. Useful for high
    /// performance deserialization. Supports dynamic component types.
    pub fn spawn_column_batch(&mut self, batch: ColumnBatch) -> SpawnColumnBatchIter<'_> {
        self.flush();

        let archetype = batch.0;
        let entity_count = archetype.len();
        // Store component data
        let (archetype_id, base) = self.archetypes.insert_batch(archetype);

        let archetype = &mut self.archetypes.archetypes[archetype_id as usize];
        let id_alloc = self.entities.alloc_many(entity_count, archetype_id, base);

        // Fix up entity IDs
        let mut id_alloc_clone = id_alloc.clone();
        let mut index = base as usize;
        while let Some(id) = id_alloc_clone.next(&self.entities) {
            archetype.set_entity_id(index, id);
            index += 1;
        }

        // Return iterator over new IDs
        SpawnColumnBatchIter {
            pending_end: id_alloc.pending_end,
            id_alloc,
            entities: &mut self.entities,
        }
    }

    /// Hybrid of [`spawn_column_batch`](Self::spawn_column_batch) and [`spawn_at`](Self::spawn_at)
    pub fn spawn_column_batch_at(&mut self, handles: &[Entity], batch: ColumnBatch) {
        let archetype = batch.0;
        assert_eq!(
            handles.len(),
            archetype.len() as usize,
            "number of entity IDs {} must match number of entities {}",
            handles.len(),
            archetype.len()
        );

        // Drop components of entities that will be replaced
        for &handle in handles {
            let loc = self.entities.alloc_at(handle);
            if let Some(loc) = loc {
                if let Some(moved) = unsafe {
                    self.archetypes.archetypes[loc.archetype as usize].remove(loc.index, true)
                } {
                    self.entities.meta[moved as usize].location.index = loc.index;
                }
            }
        }

        // Store components
        let (archetype_id, base) = self.archetypes.insert_batch(archetype);

        // Fix up entity IDs
        let archetype = &mut self.archetypes.archetypes[archetype_id as usize];
        for (&handle, index) in handles.iter().zip(base as usize..) {
            archetype.set_entity_id(index, handle.id());
            self.entities.meta[handle.id() as usize].location = Location {
                archetype: archetype_id,
                index: index as u32,
            };
        }
    }

    /// Allocate many entities ID concurrently
    ///
    /// Unlike [`spawn`](Self::spawn), this can be called concurrently with other operations on the
    /// [`World`] such as queries, but does not immediately create the entities. Reserved entities
    /// are not visible to queries or world iteration, but can be otherwise operated on
    /// freely. Operations that add or remove components or entities, such as `insert` or `despawn`,
    /// will cause all outstanding reserved entities to become real entities before proceeding. This
    /// can also be done explicitly by calling [`flush`](Self::flush).
    ///
    /// Useful for reserving an ID that will later have components attached to it with `insert`.
    pub fn reserve_entities(&self, count: u32) -> ReserveEntitiesIterator {
        self.entities.reserve_entities(count)
    }

    /// Allocate an entity ID concurrently
    ///
    /// See [`reserve_entities`](Self::reserve_entities).
    pub fn reserve_entity(&self) -> Entity {
        self.entities.reserve_entity()
    }

    /// Destroy an entity and all its components
    pub fn despawn(&mut self, entity: Entity) -> Result<(), NoSuchEntity> {
        self.flush();
        let loc = self.entities.free(entity)?;
        let archetype = &mut self.archetypes.archetypes[loc.archetype as usize];
        if let Some(moved) = unsafe { archetype.remove(loc.index, true) } {
            self.entities.meta[moved as usize].location.index = loc.index;
        }
        for ty in archetype.types() {
            let removed_entities = self
                .removed_components
                .entry(ty.id())
                .or_insert_with(Vec::new);
            removed_entities.push(entity);
        }
        Ok(())
    }

    /// Ensure at least `additional` entities with exact components `T` can be spawned without reallocating
    pub fn reserve<T: Bundle + 'static>(&mut self, additional: u32) {
        self.reserve_inner::<T>(additional);
    }

    fn reserve_inner<T: Bundle + 'static>(&mut self, additional: u32) -> u32 {
        self.flush();
        self.entities.reserve(additional);

        let archetypes = &mut self.archetypes;
        let archetype_id = *self
            .bundle_to_archetype
            .entry(TypeId::of::<T>())
            .or_insert_with(|| {
                T::with_static_ids(|ids| archetypes.get(ids, &|| T::static_type_info()))
            });

        self.archetypes.archetypes[archetype_id as usize].reserve(additional);
        archetype_id
    }

    /// Despawn all entities
    ///
    /// Preserves allocated storage for reuse.
    pub fn clear(&mut self) {
        for archetype in &self.archetypes.archetypes {
            for ty in archetype.types() {
                let archetype_entities: Vec<Entity> = archetype
                    .ids()
                    .iter()
                    .map(|id| unsafe { self.find_entity_from_id(*id) })
                    .collect();
                let removed_entities = self
                    .removed_components
                    .entry(ty.id())
                    .or_insert_with(Vec::new);
                removed_entities.extend(archetype_entities);
            }
        }
        for archetype in &mut self.archetypes.archetypes {
            archetype.clear();
        }
        self.entities.clear();
    }

    /// Whether `entity` still exists
    pub fn contains(&self, entity: Entity) -> bool {
        self.entities.contains(entity)
    }

    /// Efficiently iterate over all entities that have certain components, using dynamic borrow
    /// checking
    ///
    /// Prefer [`query_mut`](Self::query_mut) when concurrent access to the [`World`] is not required.
    ///
    /// Calling `iter` on the returned value yields `(Entity, Q)` tuples, where `Q` is some query
    /// type. A query type is any type for which an implementation of [`Query`] exists, e.g. `&T`,
    /// `&mut T`, a tuple of query types, or an `Option` wrapping a query type, where `T` is any
    /// component type. Components queried with `&mut` must only appear once. Entities which do not
    /// have a component type referenced outside of an `Option` will be skipped.
    ///
    /// Entities are yielded in arbitrary order.
    ///
    /// The returned [`QueryBorrow`] can be further transformed with combinator methods; see its
    /// documentation for details.
    ///
    /// Iterating a query will panic if it would violate an existing unique reference or construct
    /// an invalid unique reference. This occurs when two simultaneously-active queries could expose
    /// the same entity. Simultaneous queries can access the same component type if and only if the
    /// world contains no entities that have all components required by both queries, assuming no
    /// other component borrows are outstanding.
    ///
    /// Iterating a query yields references with lifetimes bound to the [`QueryBorrow`] returned
    /// here. To ensure those are invalidated, the return value of this method must be dropped for
    /// its dynamic borrows from the world to be released. Similarly, lifetime rules ensure that
    /// references obtained from a query cannot outlive the [`QueryBorrow`].
    ///
    /// # Example
    /// ```
    /// # use hecs::*;
    /// let mut world = World::new();
    /// let a = world.spawn((123, true, "abc"));
    /// let b = world.spawn((456, false));
    /// let c = world.spawn((42, "def"));
    /// let entities = world.query::<(&i32, &bool)>()
    ///     .iter()
    ///     .map(|(e, (&i, &b))| (e, i, b)) // Copy out of the world
    ///     .collect::<Vec<_>>();
    /// assert_eq!(entities.len(), 2);
    /// assert!(entities.contains(&(a, 123, true)));
    /// assert!(entities.contains(&(b, 456, false)));
    /// ```
    pub fn query<Q: Query>(&self) -> QueryBorrow<'_, Q> {
        QueryBorrow::new(&self.entities.meta, &self.archetypes.archetypes)
    }

    /// Query a uniquely borrowed world
    ///
    /// Like [`query`](Self::query), but faster because dynamic borrow checks can be skipped. Note
    /// that, unlike [`query`](Self::query), this returns an `IntoIterator` which can be passed
    /// directly to a `for` loop.
    pub fn query_mut<Q: Query>(&mut self) -> QueryMut<'_, Q> {
        QueryMut::new(&self.entities.meta, &mut self.archetypes.archetypes)
    }

    pub(crate) fn memo(&self) -> (u64, u64) {
        (self.id, self.archetypes.generation)
    }

    pub(crate) fn entities_meta(&self) -> &[EntityMeta] {
        &self.entities.meta
    }

    pub(crate) fn archetypes_inner(&self) -> &[Archetype] {
        &self.archetypes.archetypes
    }

    /// Prepare a query against a single entity, using dynamic borrow checking
    ///
    /// Prefer [`query_one_mut`](Self::query_one_mut) when concurrent access to the [`World`] is not
    /// required.
    ///
    /// Call [`get`](QueryOne::get) on the resulting [`QueryOne`] to actually execute the query. The
    /// [`QueryOne`] value is responsible for releasing the dynamically-checked borrow made by
    /// `get`, so it can't be dropped while references returned by `get` are live.
    ///
    /// Handy for accessing multiple components simultaneously.
    ///
    /// # Example
    /// ```
    /// # use hecs::*;
    /// let mut world = World::new();
    /// let a = world.spawn((123, true, "abc"));
    /// // The returned query must outlive the borrow made by `get`
    /// let mut query = world.query_one::<(&mut i32, &bool)>(a).unwrap();
    /// let (mut number, flag) = query.get().unwrap();
    /// if *flag { *number *= 2; }
    /// assert_eq!(*number, 246);
    /// ```
    pub fn query_one<Q: Query>(&self, entity: Entity) -> Result<QueryOne<'_, Q>, NoSuchEntity> {
        let loc = self.entities.get(entity)?;
        Ok(unsafe {
            QueryOne::new(
                &self.archetypes.archetypes[loc.archetype as usize],
                loc.index,
            )
        })
    }

    /// Query a single entity in a uniquely borrow world
    ///
    /// Like [`query_one`](Self::query_one), but faster because dynamic borrow checks can be
    /// skipped. Note that, unlike [`query_one`](Self::query_one), on success this returns the
    /// query's results directly.
    pub fn query_one_mut<Q: Query>(
        &mut self,
        entity: Entity,
    ) -> Result<QueryItem<'_, Q>, QueryOneError> {
        let loc = self.entities.get(entity)?;
        unsafe {
            let archetype = &self.archetypes.archetypes[loc.archetype as usize];
            let state = Q::Fetch::prepare(archetype).ok_or(QueryOneError::Unsatisfied)?;
            let fetch = Q::Fetch::execute(archetype, state);
            Ok(fetch.get(loc.index as usize))
        }
    }

    /// Borrow the `T` component of `entity`
    ///
    /// Panics if the component is already uniquely borrowed from another entity with the same
    /// components.
    pub fn get<T: Component>(&self, entity: Entity) -> Result<Ref<'_, T>, ComponentError> {
        Ok(self
            .entity(entity)?
            .get()
            .ok_or_else(MissingComponent::new::<T>)?)
    }

    /// Uniquely borrow the `T` component of `entity`
    ///
    /// Panics if the component is already borrowed from another entity with the same components.
    pub fn get_mut<T: Component>(&self, entity: Entity) -> Result<RefMut<'_, T>, ComponentError> {
        Ok(self
            .entity(entity)?
            .get_mut()
            .ok_or_else(MissingComponent::new::<T>)?)
    }

    /// Access an entity regardless of its component types
    ///
    /// Does not immediately borrow any component.
    pub fn entity(&self, entity: Entity) -> Result<EntityRef<'_>, NoSuchEntity> {
        let loc = self.entities.get(entity)?;
        unsafe {
            Ok(EntityRef::new(
                &self.archetypes.archetypes[loc.archetype as usize],
                entity,
                loc.index,
            ))
        }
    }

    /// Given an id obtained from [`Entity::id`], reconstruct the still-live [`Entity`].
    ///
    /// # Safety
    ///
    /// `id` must correspond to a currently live [`Entity`]. A despawned or never-allocated `id`
    /// will produce undefined behavior.
    pub unsafe fn find_entity_from_id(&self, id: u32) -> Entity {
        self.entities.resolve_unknown_gen(id)
    }

    /// Iterate over all entities in the world
    ///
    /// Entities are yielded in arbitrary order. Prefer [`query`](Self::query) for better
    /// performance when components will be accessed in predictable patterns.
    ///
    /// # Example
    /// ```
    /// # use hecs::*;
    /// let mut world = World::new();
    /// let a = world.spawn(());
    /// let b = world.spawn(());
    /// let ids = world.iter().map(|entity_ref| entity_ref.entity()).collect::<Vec<_>>();
    /// assert_eq!(ids.len(), 2);
    /// assert!(ids.contains(&a));
    /// assert!(ids.contains(&b));
    /// ```
    pub fn iter(&self) -> Iter<'_> {
        Iter::new(&self.archetypes.archetypes, &self.entities)
    }

    #[allow(missing_docs)]
    pub fn removed<C: Component>(&self) -> &[Entity] {
        self.removed_components
            .get(&TypeId::of::<C>())
            .map_or(&[], |entities| entities.as_slice())
    }

    /// Add `components` to `entity`
    ///
    /// Computational cost is proportional to the number of components `entity` has. If an entity
    /// already has a component of a certain type, it is dropped and replaced.
    ///
    /// When inserting a single component, see [`insert_one`](Self::insert_one) for convenience.
    ///
    /// # Example
    /// ```
    /// # use hecs::*;
    /// let mut world = World::new();
    /// let e = world.spawn((123, "abc"));
    /// world.insert(e, (456, true));
    /// assert_eq!(*world.get::<i32>(e).unwrap(), 456);
    /// assert_eq!(*world.get::<bool>(e).unwrap(), true);
    /// ```
    pub fn insert(
        &mut self,
        entity: Entity,
        components: impl DynamicBundle,
    ) -> Result<(), NoSuchEntity> {
        self.flush();

        let loc = self.entities.get(entity)?;
        self.insert_inner(entity, components, loc.archetype, loc)
    }

    /// The implementation backing [`insert`](Self::insert) exposed so that it can also be used by [`exchange`](Self::exchange).
    ///
    /// Note that `graph_origin` is always equal to `loc.archetype` during insertion. Only for exchange, `graph_origin` identifies
    /// the intermediate archetype which would be reached after removal and before insertion even though
    /// the actual component data still resides in `loc.archetype`.
    fn insert_inner(
        &mut self,
        entity: Entity,
        components: impl DynamicBundle,
        graph_origin: u32,
        loc: Location,
    ) -> Result<(), NoSuchEntity> {
        let target_storage;
        let target = match components.key() {
            None => {
                target_storage = self.archetypes.get_insert_target(graph_origin, &components);
                &target_storage
            }
            Some(key) => match self.insert_edges.get(&(graph_origin, key)) {
                Some(x) => x,
                None => {
                    let t = self.archetypes.get_insert_target(graph_origin, &components);
                    self.insert_edges.entry((graph_origin, key)).or_insert(t)
                }
            },
        };

        unsafe {
            // Drop the components we're overwriting
            let source_arch = &mut self.archetypes.archetypes[loc.archetype as usize];
            for &ty in &target.replaced {
                let ptr = source_arch
                    .get_dynamic(ty.id(), ty.layout().size(), loc.index)
                    .unwrap();
                ty.drop(ptr.as_ptr());
            }

            if target.index == loc.archetype {
                // Update components in the current archetype
                let arch = &mut self.archetypes.archetypes[loc.archetype as usize];
                components.put(|ptr, ty| {
                    arch.put_dynamic(ptr, ty.id(), ty.layout().size(), loc.index, false, true);
                });
                return Ok(());
            }

            let (source_arch, target_arch) = index2(
                &mut self.archetypes.archetypes,
                loc.archetype as usize,
                target.index as usize,
            );

            // Allocate storage in the archetype and update the entity's location to address it
            let target_index = target_arch.allocate(entity.id);
            let meta = &mut self.entities.meta[entity.id as usize];
            meta.location.archetype = target.index;
            meta.location.index = target_index;

            // Move the new components
            components.put(|ptr, ty| {
                let had_component = source_arch.has_dynamic(ty.id());
                target_arch.put_dynamic(
                    ptr,
                    ty.id(),
                    ty.layout().size(),
                    target_index,
                    !had_component,
                    had_component,
                );
            });

            // Move the components we're keeping
            for &ty in &target.retained {
                let src = source_arch
                    .get_dynamic(ty.id(), ty.layout().size(), loc.index)
                    .unwrap();
                target_arch.put_dynamic(
                    src.as_ptr(),
                    ty.id(),
                    ty.layout().size(),
                    target_index,
                    false,
                    false,
                )
            }

            // Free storage in the old archetype
            if let Some(moved) = source_arch.remove(loc.index, false) {
                self.entities.meta[moved as usize].location.index = loc.index;
            }
        }
        Ok(())
    }

    /// Add `component` to `entity`
    ///
    /// See [`insert`](Self::insert).
    pub fn insert_one(
        &mut self,
        entity: Entity,
        component: impl Component,
    ) -> Result<(), NoSuchEntity> {
        self.insert(entity, (component,))
    }

    /// Remove components from `entity`
    ///
    /// Computational cost is proportional to the number of components `entity` has. The entity
    /// itself is not removed, even if no components remain; use `despawn` for that. If any
    /// component in `T` is not present in `entity`, no components are removed and an error is
    /// returned.
    ///
    /// When removing a single component, see [`remove_one`](Self::remove_one) for convenience.
    ///
    /// # Example
    /// ```
    /// # use hecs::*;
    /// let mut world = World::new();
    /// let e = world.spawn((123, "abc", true));
    /// assert_eq!(world.remove::<(i32, &str)>(e), Ok((123, "abc")));
    /// assert!(world.get::<i32>(e).is_err());
    /// assert!(world.get::<&str>(e).is_err());
    /// assert_eq!(*world.get::<bool>(e).unwrap(), true);
    /// ```
    pub fn remove<T: Bundle + 'static>(&mut self, entity: Entity) -> Result<T, ComponentError> {
        self.flush();

        // Gather current metadata
        let loc = self.entities.get_mut(entity)?;
        let old_index = loc.index;
        let source_arch = &self.archetypes.archetypes[loc.archetype as usize];

        // Move out of the source archetype, or bail out if a component is missing
        let bundle = unsafe {
            T::get(|ty| source_arch.get_dynamic(ty.id(), ty.layout().size(), old_index))?
        };

        // Find the target archetype ID
        let target =
            Self::remove_target::<T>(&mut self.archetypes, &mut self.remove_edges, loc.archetype);

        // Store components to the target archetype and update metadata
        if loc.archetype != target {
            // If we actually removed any components, the entity needs to be moved into a new archetype
            unsafe {
                let (source_arch, target_arch) = index2(
                    &mut self.archetypes.archetypes,
                    loc.archetype as usize,
                    target as usize,
                );
                let target_index = target_arch.allocate(entity.id);
                loc.archetype = target;
                loc.index = target_index;
                let removed_components = &mut self.removed_components;
                if let Some(moved) =
                    source_arch.move_to(old_index, |src, ty, size, is_added, is_mutated| {
                        // Only move the components present in the target archetype, i.e. the non-removed ones.
                        if let Some(dst) = target_arch.get_dynamic(ty, size, target_index) {
                            ptr::copy_nonoverlapping(src, dst.as_ptr(), size);
                            let state = target_arch.get_state_by_id(&ty).unwrap();
                            *target_arch
                                .get_added(state)
                                .as_ptr()
                                .add(target_index as usize) = is_added;
                            *target_arch
                                .get_mutated(state)
                                .as_ptr()
                                .add(target_index as usize) = is_mutated;
                        } else {
                            let removed_entities =
                                removed_components.entry(ty).or_insert_with(Vec::new);
                            removed_entities.push(entity);
                        }
                    })
                {
                    self.entities.meta[moved as usize].location.index = old_index;
                }
            }
        }

        Ok(bundle)
    }

    fn remove_target<T: Bundle + 'static>(
        archetypes: &mut ArchetypeSet,
        remove_edges: &mut IndexTypeIdMap<u32>,
        old_archetype: u32,
    ) -> u32 {
        match remove_edges.get(&(old_archetype, TypeId::of::<T>())) {
            Some(&x) => x,
            None => {
                let removed = T::with_static_ids(|ids| ids.iter().copied().collect::<HashSet<_>>());
                let info = archetypes.archetypes[old_archetype as usize]
                    .types()
                    .iter()
                    .cloned()
                    .filter(|x| !removed.contains(&x.id()))
                    .collect::<Vec<_>>();
                let elements = info.iter().map(|x| x.id()).collect::<Box<_>>();
                let index = archetypes.get(&*elements, move || info);

                remove_edges.insert((old_archetype, TypeId::of::<T>()), index);

                index
            }
        }
    }

    /// Remove the `T` component from `entity`
    ///
    /// See [`remove`](Self::remove).
    pub fn remove_one<T: Component>(&mut self, entity: Entity) -> Result<T, ComponentError> {
        self.remove::<(T,)>(entity).map(|(x,)| x)
    }

    /// Remove `S` components from `entity` and then `components`
    ///
    /// This has the same effect as calling [`remove::<S>`](Self::remove) and then [`insert::<T>`](Self::insert),
    /// but is more efficient as the intermediate archetype after removal but before insertion is skipped.
    pub fn exchange<S: Bundle + 'static, T: DynamicBundle>(
        &mut self,
        entity: Entity,
        components: T,
    ) -> Result<S, ComponentError> {
        self.flush();

        // Gather current metadata
        let loc = self.entities.get(entity)?;

        // Move out of the source archetype, or bail out if a component is missing
        let source_arch = &self.archetypes.archetypes[loc.archetype as usize];

        let bundle = unsafe {
            S::get(|ty| source_arch.get_dynamic(ty.id(), ty.layout().size(), loc.index))?
        };

        // Find the intermediate archetype ID
        let intermediate =
            Self::remove_target::<S>(&mut self.archetypes, &mut self.remove_edges, loc.archetype);

<<<<<<< HEAD
        let target_storage;
        let target = match components.key() {
            None => {
                target_storage = self.archetypes.get_insert_target(intermediate, &components);
                &target_storage
            }
            Some(key) => match self.insert_edges.get(&(intermediate, key)) {
                Some(x) => x,
                None => {
                    let t = self.archetypes.get_insert_target(intermediate, &components);
                    self.insert_edges.entry((intermediate, key)).or_insert(t)
                }
            },
        };

        unsafe {
            // Drop the components we're overwriting
            let source_arch = &mut self.archetypes.archetypes[loc.archetype as usize];
            for &ty in &target.replaced {
                let ptr = source_arch
                    .get_dynamic(ty.id(), ty.layout().size(), loc.index)
                    .unwrap();
                ty.drop(ptr.as_ptr());
            }

            if target.index == loc.archetype {
                // Update components in the current archetype
                let arch = &mut self.archetypes.archetypes[loc.archetype as usize];
                components.put(|ptr, ty| {
                    arch.put_dynamic(ptr, ty.id(), ty.layout().size(), loc.index, false, true);
                });
                return Ok(bundle);
            }

            let (source_arch, target_arch) = index2(
                &mut self.archetypes.archetypes,
                loc.archetype as usize,
                target.index as usize,
            );

            // Allocate storage in the archetype and update the entity's location to address it
            let target_index = target_arch.allocate(entity.id);
            loc.archetype = target.index;
            loc.index = target_index;

            // Move the new components
            components.put(|ptr, ty| {
                let had_component = source_arch.has_dynamic(ty.id());
                target_arch.put_dynamic(
                    ptr,
                    ty.id(),
                    ty.layout().size(),
                    target_index,
                    !had_component,
                    had_component,
                );
            });

            // Move the components we're keeping
            for &ty in &target.retained {
                let src = source_arch
                    .get_dynamic(ty.id(), ty.layout().size(), old_index)
                    .unwrap();
                target_arch.put_dynamic(
                    src.as_ptr(),
                    ty.id(),
                    ty.layout().size(),
                    target_index,
                    false,
                    false,
                )
            }

            // Free storage in the old archetype
            if let Some(moved) = source_arch.remove(old_index, false) {
                self.entities.meta[moved as usize].location.index = old_index;
            }
        }
=======
        self.insert_inner(entity, components, intermediate, loc)?;
>>>>>>> 4a8129f6

        Ok(bundle)
    }

    /// Remove the `S` component from `entity` and then add `component`
    ///
    /// See [`exchange`](Self::exchange).
    pub fn exchange_one<S: Component, T: Component>(
        &mut self,
        entity: Entity,
        component: T,
    ) -> Result<S, ComponentError> {
        self.exchange::<(S,), (T,)>(entity, (component,))
            .map(|(x,)| x)
    }

    /// Borrow the `T` component of `entity` without safety checks
    ///
    /// Should only be used as a building block for safe abstractions.
    ///
    /// # Safety
    ///
    /// `entity` must have been previously obtained from this [`World`], and no unique borrow of the
    /// same component of `entity` may be live simultaneous to the returned reference.
    pub unsafe fn get_unchecked<T: Component>(&self, entity: Entity) -> Result<&T, ComponentError> {
        let loc = self.entities.get(entity)?;
        let archetype = &self.archetypes.archetypes[loc.archetype as usize];
        let state = archetype
            .get_state::<T>()
            .ok_or_else(MissingComponent::new::<T>)?;
        Ok(&*archetype
            .get_base::<T>(state)
            .as_ptr()
            .add(loc.index as usize))
    }

    /// Uniquely borrow the `T` component of `entity` without safety checks
    ///
    /// Should only be used as a building block for safe abstractions.
    ///
    /// # Safety
    ///
    /// `entity` must have been previously obtained from this [`World`], and no borrow of the same
    /// component of `entity` may be live simultaneous to the returned reference.
    pub unsafe fn get_unchecked_mut<T: Component>(
        &self,
        entity: Entity,
    ) -> Result<&mut T, ComponentError> {
        let loc = self.entities.get(entity)?;
        let archetype = &self.archetypes.archetypes[loc.archetype as usize];
        let state = archetype
            .get_state::<T>()
            .ok_or_else(MissingComponent::new::<T>)?;
        Ok(&mut *archetype
            .get_base::<T>(state)
            .as_ptr()
            .add(loc.index as usize))
    }

    /// Convert all reserved entities into empty entities that can be iterated and accessed
    ///
    /// Invoked implicitly by operations that add or remove components or entities, i.e. all
    /// variations of `spawn`, `despawn`, `insert`, and `remove`.
    pub fn flush(&mut self) {
        let arch = &mut self.archetypes.archetypes[0];
        self.entities
            .flush(|id, location| location.index = unsafe { arch.allocate(id) });
    }

    /// Inspect the archetypes that entities are organized into
    ///
    /// Useful for dynamically scheduling concurrent queries by checking borrows in advance, and for
    /// efficient serialization.
    pub fn archetypes(&self) -> impl ExactSizeIterator<Item = &'_ Archetype> + '_ {
        self.archetypes_inner().iter()
    }

    /// Borrow every `T` component for efficient random access
    ///
    /// [`Column::get`] is semantically equivalent to [`World::get`], except that every `T`
    /// component is borrowed in advance, and repeated calls are much cheaper, at the cost of
    /// additional work when the [`Column`] is fetched.
    ///
    /// Panics if a unique borrow is outstanding for any `T` component.
    ///
    /// # Example
    /// ```
    /// use::hecs::*;
    /// let mut world = World::new();
    /// let ent = world.spawn((123, "abc"));
    /// let column = world.column::<i32>();
    /// assert_eq!(*column.get(ent).unwrap(), 123);
    /// ```
    pub fn column<T: Component>(&self) -> Column<'_, T> {
        let archetypes = self.archetypes.archetypes.as_slice();
        let entities = self.entities.meta.as_slice();
        Column::new(entities, archetypes, PhantomData)
    }

    /// Uniquely borrows every `T` component for efficient random access
    ///
    /// See [`World::column`].
    pub fn column_mut<T: Component>(&self) -> ColumnMut<'_, T> {
        let archetypes = self.archetypes.archetypes.as_slice();
        let entities = self.entities.meta.as_slice();
        ColumnMut::new(entities, archetypes, PhantomData)
    }

    /// Returns a distinct value after `archetypes` is changed
    ///
    /// Store the current value after deriving information from [`archetypes`](Self::archetypes),
    /// then check whether the value returned by this function differs before attempting an
    /// operation that relies on its correctness. Useful for determining whether e.g. a concurrent
    /// query execution plan is still correct.
    ///
    /// The generation may be, but is not necessarily, changed as a result of adding or removing any
    /// entity or component.
    ///
    /// # Example
    /// ```
    /// # use hecs::*;
    /// let mut world = World::new();
    /// let initial_gen = world.archetypes_generation();
    /// world.spawn((123, "abc"));
    /// assert_ne!(initial_gen, world.archetypes_generation());
    /// ```
    pub fn archetypes_generation(&self) -> ArchetypesGeneration {
        ArchetypesGeneration(self.archetypes.generation)
    }

    /// Clears each entity's tracker state. For example, each entity's component "mutated" state will be reset to `false`.
    pub fn clear_trackers(&mut self) {
        for archetype in &mut self.archetypes.archetypes {
            archetype.clear_trackers();
        }

        self.removed_components.clear();
    }

    /// Number of currently live entities
    #[inline]
    pub fn len(&self) -> u32 {
        self.entities.len()
    }

    /// Whether no entities are live
    #[inline]
    pub fn is_empty(&self) -> bool {
        self.len() == 0
    }
}

unsafe impl Send for World {}
unsafe impl Sync for World {}

impl Default for World {
    fn default() -> Self {
        Self::new()
    }
}

impl<'a> IntoIterator for &'a World {
    type IntoIter = Iter<'a>;
    type Item = EntityRef<'a>;
    fn into_iter(self) -> Iter<'a> {
        self.iter()
    }
}

fn index2<T>(x: &mut [T], i: usize, j: usize) -> (&mut T, &mut T) {
    assert!(i != j);
    assert!(i < x.len());
    assert!(j < x.len());
    let ptr = x.as_mut_ptr();
    unsafe { (&mut *ptr.add(i), &mut *ptr.add(j)) }
}

/// Errors that arise when accessing components
#[derive(Debug, Clone, Eq, PartialEq, Hash)]
pub enum ComponentError {
    /// The entity was already despawned
    NoSuchEntity,
    /// The entity did not have a requested component
    MissingComponent(MissingComponent),
}

#[cfg(feature = "std")]
impl Error for ComponentError {}

impl fmt::Display for ComponentError {
    fn fmt(&self, f: &mut fmt::Formatter<'_>) -> fmt::Result {
        use ComponentError::*;
        match *self {
            NoSuchEntity => f.write_str("no such entity"),
            MissingComponent(ref x) => x.fmt(f),
        }
    }
}

impl From<NoSuchEntity> for ComponentError {
    fn from(NoSuchEntity: NoSuchEntity) -> Self {
        ComponentError::NoSuchEntity
    }
}

impl From<MissingComponent> for ComponentError {
    fn from(x: MissingComponent) -> Self {
        ComponentError::MissingComponent(x)
    }
}

/// Errors that arise when querying a single entity
#[derive(Debug, Clone, Eq, PartialEq, Hash)]
pub enum QueryOneError {
    /// The entity was already despawned
    NoSuchEntity,
    /// The entity exists but does not satisfy the query
    Unsatisfied,
}

#[cfg(feature = "std")]
impl Error for QueryOneError {}

impl fmt::Display for QueryOneError {
    fn fmt(&self, f: &mut fmt::Formatter<'_>) -> fmt::Result {
        use QueryOneError::*;
        match *self {
            NoSuchEntity => f.write_str("no such entity"),
            Unsatisfied => f.write_str("unsatisfied"),
        }
    }
}

impl From<NoSuchEntity> for QueryOneError {
    fn from(NoSuchEntity: NoSuchEntity) -> Self {
        QueryOneError::NoSuchEntity
    }
}

/// Types that can be components, implemented automatically for all `Send + Sync + 'static` types
///
/// This is just a convenient shorthand for `Send + Sync + 'static`, and never needs to be
/// implemented manually.
pub trait Component: Send + Sync + 'static {}
impl<T: Send + Sync + 'static> Component for T {}

/// Iterator over all of a world's entities
pub struct Iter<'a> {
    archetypes: core::slice::Iter<'a, Archetype>,
    entities: &'a Entities,
    current: Option<&'a Archetype>,
    index: u32,
}

impl<'a> Iter<'a> {
    fn new(archetypes: &'a [Archetype], entities: &'a Entities) -> Self {
        Self {
            archetypes: archetypes.iter(),
            entities,
            current: None,
            index: 0,
        }
    }
}

unsafe impl Send for Iter<'_> {}
unsafe impl Sync for Iter<'_> {}

impl<'a> Iterator for Iter<'a> {
    type Item = EntityRef<'a>;
    fn next(&mut self) -> Option<Self::Item> {
        loop {
            match self.current {
                None => {
                    self.current = Some(self.archetypes.next()?);
                    self.index = 0;
                }
                Some(current) => {
                    if self.index == current.len() as u32 {
                        self.current = None;
                        continue;
                    }
                    let index = self.index;
                    self.index += 1;
                    let id = current.entity_id(index);
                    return Some(unsafe {
                        EntityRef::new(
                            current,
                            Entity {
                                id,
                                generation: self.entities.meta[id as usize].generation,
                            },
                            index,
                        )
                    });
                }
            }
        }
    }

    fn size_hint(&self) -> (usize, Option<usize>) {
        (self.len(), Some(self.len()))
    }
}

impl ExactSizeIterator for Iter<'_> {
    #[inline]
    fn len(&self) -> usize {
        self.entities.len() as usize
    }
}

impl<A: DynamicBundle> Extend<A> for World {
    fn extend<T>(&mut self, iter: T)
    where
        T: IntoIterator<Item = A>,
    {
        for x in iter {
            self.spawn(x);
        }
    }
}

impl<A: DynamicBundle> core::iter::FromIterator<A> for World {
    fn from_iter<I: IntoIterator<Item = A>>(iter: I) -> Self {
        let mut world = World::new();
        world.extend(iter);
        world
    }
}

/// Determines freshness of information derived from [`World::archetypes`]
#[derive(Debug, Copy, Clone, Eq, PartialEq)]
pub struct ArchetypesGeneration(u64);

/// Entity IDs created by [`World::spawn_batch`]
pub struct SpawnBatchIter<'a, I>
where
    I: Iterator,
    I::Item: Bundle,
{
    inner: I,
    entities: &'a mut Entities,
    archetype_id: u32,
    archetype: &'a mut Archetype,
}

impl<I> Drop for SpawnBatchIter<'_, I>
where
    I: Iterator,
    I::Item: Bundle,
{
    fn drop(&mut self) {
        for _ in self {}
    }
}

impl<I> Iterator for SpawnBatchIter<'_, I>
where
    I: Iterator,
    I::Item: Bundle,
{
    type Item = Entity;

    fn next(&mut self) -> Option<Entity> {
        let components = self.inner.next()?;
        let entity = self.entities.alloc();
        unsafe {
            let index = self.archetype.allocate(entity.id);
            components.put(|ptr, ty| {
                self.archetype
                    .put_dynamic(ptr, ty.id(), ty.layout().size(), index, true, false);
            });
            self.entities.meta[entity.id as usize].location = Location {
                archetype: self.archetype_id,
                index,
            };
        }
        Some(entity)
    }

    fn size_hint(&self) -> (usize, Option<usize>) {
        self.inner.size_hint()
    }
}

impl<I, T> ExactSizeIterator for SpawnBatchIter<'_, I>
where
    I: ExactSizeIterator<Item = T>,
    T: Bundle,
{
    fn len(&self) -> usize {
        self.inner.len()
    }
}

/// Iterator over [`Entity`]s spawned by [`World::spawn_column_batch()`]
pub struct SpawnColumnBatchIter<'a> {
    pending_end: usize,
    id_alloc: crate::entities::AllocManyState,
    entities: &'a mut Entities,
}

impl Iterator for SpawnColumnBatchIter<'_> {
    type Item = Entity;

    fn next(&mut self) -> Option<Entity> {
        let id = self.id_alloc.next(self.entities)?;
        Some(unsafe { self.entities.resolve_unknown_gen(id) })
    }

    fn size_hint(&self) -> (usize, Option<usize>) {
        (self.len(), Some(self.len()))
    }
}

impl ExactSizeIterator for SpawnColumnBatchIter<'_> {
    fn len(&self) -> usize {
        self.id_alloc.len(self.entities)
    }
}

impl Drop for SpawnColumnBatchIter<'_> {
    fn drop(&mut self) {
        // Consume used freelist entries
        self.entities.finish_alloc_many(self.pending_end);
    }
}

struct ArchetypeSet {
    /// Maps sorted component type sets to archetypes
    index: HashMap<Box<[TypeId]>, u32>,
    archetypes: Vec<Archetype>,
    generation: u64,
}

impl ArchetypeSet {
    fn new() -> Self {
        // `flush` assumes archetype 0 always exists, representing entities with no components.
        Self {
            index: Some((Box::default(), 0)).into_iter().collect(),
            archetypes: vec![Archetype::new(Vec::new())],
            generation: 0,
        }
    }

    /// Find the archetype ID that has exactly `components`
    fn get<T: Borrow<[TypeId]> + Into<Box<[TypeId]>>>(
        &mut self,
        components: T,
        info: impl FnOnce() -> Vec<TypeInfo>,
    ) -> u32 {
        self.index
            .get(components.borrow())
            .copied()
            .unwrap_or_else(|| self.insert(components.into(), info()))
    }

    fn insert(&mut self, components: Box<[TypeId]>, info: Vec<TypeInfo>) -> u32 {
        let x = self.archetypes.len() as u32;
        self.archetypes.push(Archetype::new(info));
        let old = self.index.insert(components, x);
        debug_assert!(old.is_none(), "inserted duplicate archetype");
        self.post_insert();
        x
    }

    /// Returns archetype ID and starting location index
    fn insert_batch(&mut self, archetype: Archetype) -> (u32, u32) {
        use hashbrown::hash_map::Entry;

        let ids = archetype
            .types()
            .iter()
            .map(|info| info.id())
            .collect::<Box<_>>();

        match self.index.entry(ids) {
            Entry::Occupied(x) => {
                // Duplicate of existing archetype
                let existing = &mut self.archetypes[*x.get() as usize];
                let base = existing.len();
                unsafe {
                    existing.merge(archetype);
                }
                (*x.get(), base)
            }
            Entry::Vacant(x) => {
                // Brand new archetype
                let id = self.archetypes.len() as u32;
                self.archetypes.push(archetype);
                x.insert(id);
                self.post_insert();
                (id, 0)
            }
        }
    }

    fn post_insert(&mut self) {
        self.generation += 1;
    }

    fn get_insert_target(&mut self, src: u32, components: &impl DynamicBundle) -> InsertTarget {
        // Assemble Vec<TypeInfo> for the final entity
        let arch = &mut self.archetypes[src as usize];
        let mut info = arch.types().to_vec();
        let mut replaced = Vec::new(); // Elements in both archetype.types() and components.type_info()
        let mut retained = Vec::new(); // Elements in archetype.types() but not components.type_info()

        // Because both `components.type_info()` and `arch.types()` are
        // ordered, we can identify elements in one but not the other efficiently with parallel
        // iteration.
        let mut src_ty = 0;
        for ty in components.type_info() {
            while src_ty < arch.types().len() && arch.types()[src_ty] <= ty {
                if arch.types()[src_ty] != ty {
                    retained.push(arch.types()[src_ty]);
                }
                src_ty += 1;
            }
            if arch.has_dynamic(ty.id()) {
                replaced.push(ty);
            } else {
                info.push(ty);
            }
        }
        info.sort_unstable();
        retained.extend_from_slice(&arch.types()[src_ty..]);

        // Find the archetype it'll live in
        let elements = info.iter().map(|x| x.id()).collect::<Box<_>>();
        let index = self.get(elements, move || info);
        InsertTarget {
            replaced,
            retained,
            index,
        }
    }
}

/// Metadata cached for inserting components into entities from this archetype
struct InsertTarget {
    /// Components from the current archetype that are replaced by the insert
    replaced: Vec<TypeInfo>,
    /// Components from the current archetype that are moved by the insert
    retained: Vec<TypeInfo>,
    /// ID of the target archetype
    index: u32,
}

type IndexTypeIdMap<V> = HashMap<(u32, TypeId), V, BuildHasherDefault<IndexTypeIdHasher>>;

#[derive(Default)]
struct IndexTypeIdHasher(u64);

impl Hasher for IndexTypeIdHasher {
    fn write_u32(&mut self, index: u32) {
        self.0 ^= u64::from(index);
    }

    fn write_u64(&mut self, type_id: u64) {
        self.0 ^= type_id;
    }

    fn write(&mut self, _bytes: &[u8]) {
        unreachable!()
    }

    fn finish(&self) -> u64 {
        self.0
    }
}

#[cfg(test)]
mod tests {
    use super::*;

    #[test]
    fn reuse_empty() {
        let mut world = World::new();
        let a = world.spawn(());
        world.despawn(a).unwrap();
        let b = world.spawn(());
        assert_eq!(a.id, b.id);
        assert_ne!(a.generation, b.generation);
    }

    #[test]
    fn spawn_at() {
        let mut world = World::new();
        let a = world.spawn(());
        world.despawn(a).unwrap();
        let b = world.spawn(());
        assert!(world.contains(b));
        assert_eq!(a.id, b.id);
        assert_ne!(a.generation, b.generation);
        world.spawn_at(a, ());
        assert!(!world.contains(b));
        assert_eq!(b.id, a.id);
        assert_ne!(b.generation, a.generation);
    }

    #[test]
    fn reuse_populated() {
        let mut world = World::new();
        let a = world.spawn((42,));
        assert_eq!(*world.get::<i32>(a).unwrap(), 42);
        world.despawn(a).unwrap();
        let b = world.spawn((true,));
        assert_eq!(a.id, b.id);
        assert_ne!(a.generation, b.generation);
        assert!(world.get::<i32>(b).is_err());
        assert!(*world.get::<bool>(b).unwrap());
    }

    #[test]
    fn remove_nothing() {
        let mut world = World::new();
        let a = world.spawn(("abc", 123));
        world.remove::<()>(a).unwrap();
    }
}<|MERGE_RESOLUTION|>--- conflicted
+++ resolved
@@ -827,88 +827,7 @@
         let intermediate =
             Self::remove_target::<S>(&mut self.archetypes, &mut self.remove_edges, loc.archetype);
 
-<<<<<<< HEAD
-        let target_storage;
-        let target = match components.key() {
-            None => {
-                target_storage = self.archetypes.get_insert_target(intermediate, &components);
-                &target_storage
-            }
-            Some(key) => match self.insert_edges.get(&(intermediate, key)) {
-                Some(x) => x,
-                None => {
-                    let t = self.archetypes.get_insert_target(intermediate, &components);
-                    self.insert_edges.entry((intermediate, key)).or_insert(t)
-                }
-            },
-        };
-
-        unsafe {
-            // Drop the components we're overwriting
-            let source_arch = &mut self.archetypes.archetypes[loc.archetype as usize];
-            for &ty in &target.replaced {
-                let ptr = source_arch
-                    .get_dynamic(ty.id(), ty.layout().size(), loc.index)
-                    .unwrap();
-                ty.drop(ptr.as_ptr());
-            }
-
-            if target.index == loc.archetype {
-                // Update components in the current archetype
-                let arch = &mut self.archetypes.archetypes[loc.archetype as usize];
-                components.put(|ptr, ty| {
-                    arch.put_dynamic(ptr, ty.id(), ty.layout().size(), loc.index, false, true);
-                });
-                return Ok(bundle);
-            }
-
-            let (source_arch, target_arch) = index2(
-                &mut self.archetypes.archetypes,
-                loc.archetype as usize,
-                target.index as usize,
-            );
-
-            // Allocate storage in the archetype and update the entity's location to address it
-            let target_index = target_arch.allocate(entity.id);
-            loc.archetype = target.index;
-            loc.index = target_index;
-
-            // Move the new components
-            components.put(|ptr, ty| {
-                let had_component = source_arch.has_dynamic(ty.id());
-                target_arch.put_dynamic(
-                    ptr,
-                    ty.id(),
-                    ty.layout().size(),
-                    target_index,
-                    !had_component,
-                    had_component,
-                );
-            });
-
-            // Move the components we're keeping
-            for &ty in &target.retained {
-                let src = source_arch
-                    .get_dynamic(ty.id(), ty.layout().size(), old_index)
-                    .unwrap();
-                target_arch.put_dynamic(
-                    src.as_ptr(),
-                    ty.id(),
-                    ty.layout().size(),
-                    target_index,
-                    false,
-                    false,
-                )
-            }
-
-            // Free storage in the old archetype
-            if let Some(moved) = source_arch.remove(old_index, false) {
-                self.entities.meta[moved as usize].location.index = old_index;
-            }
-        }
-=======
         self.insert_inner(entity, components, intermediate, loc)?;
->>>>>>> 4a8129f6
 
         Ok(bundle)
     }
